--- conflicted
+++ resolved
@@ -1,8 +1,4 @@
-<<<<<<< HEAD
-__version__ = '0.9.9'
-=======
 __version__ = '0.9.10'
->>>>>>> 768f865d
 __all__ = ['const',
            'data_io',
            'ensemble',
