<<<<<<< HEAD
__version__ = "0.9.13"
__all__ = [
    "const",
    "data_io",
    "ensemble",
    "feature_selection",
    "metrics",
    "model",
    "online_model",
    "preprocessing",
    "util",
]
=======
__version__ = '0.9.14'
__all__ = ['const',
           'data_io',
           'ensemble',
           'feature_selection',
           'metrics',
           'model',
           'online_model',
           'preprocessing',
           'util']
>>>>>>> 386af893
<|MERGE_RESOLUTION|>--- conflicted
+++ resolved
@@ -1,5 +1,4 @@
-<<<<<<< HEAD
-__version__ = "0.9.13"
+__version__ = "0.9.14"
 __all__ = [
     "const",
     "data_io",
@@ -10,16 +9,4 @@
     "online_model",
     "preprocessing",
     "util",
-]
-=======
-__version__ = '0.9.14'
-__all__ = ['const',
-           'data_io',
-           'ensemble',
-           'feature_selection',
-           'metrics',
-           'model',
-           'online_model',
-           'preprocessing',
-           'util']
->>>>>>> 386af893
+]