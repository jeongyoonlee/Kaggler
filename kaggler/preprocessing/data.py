from scipy import sparse
from scipy.stats import norm
from statsmodels.distributions.empirical_distribution import ECDF
import logging
import numpy as np
import pandas as pd


NAN_INT = 7535805


class Normalizer(object):
    """Normalizer that transforms numerical columns into normal distribution.

    Attributes:
        ecdfs (list of empirical CDF): empirical CDFs for columns
    """

    def fit(self, X, y=None):
        self.ecdfs = [None] * X.shape[1]

        for col in range(X.shape[1]):
            self.ecdfs[col] = ECDF(X[:, col])

    def transform(self, X):
        """Normalize numerical columns.
        
        Args:
            X (numpy.array) : numerical columns to normalize

        Returns:
            X (numpy.array): normalized numerical columns
        """

        for col in range(X.shape[1]):
            X[:, col] = self._transform_col(X[:, col], col)
            
        return X

    def fit_transform(self, X, y=None):
        """Normalize numerical columns.
        
        Args:
            X (numpy.array) : numerical columns to normalize

        Returns:
            X (numpy.array): normalized numerical columns
        """

        self.ecdfs = [None] * X.shape[1]

        for col in range(X.shape[1]):
            self.ecdfs[col] = ECDF(X[:, col])
            X[:, col] = self._transform_col(X[:, col], col)

        return X

    def _transform_col(self, x, col):
        """Normalize one numerical column.
        
        Args:
            x (numpy.array): a numerical column to normalize
            col (int): column index

        Returns:
            A normalized feature vector.
        """

        return norm.ppf(self.ecdfs[col](x) * .998 + .001)


class LabelEncoder(object):
    """Label Encoder that groups infrequent values into one label.

    Attributes:
        min_obs (int): minimum number of observation to assign a label.
        label_encoders (list of dict): label encoders for columns
        label_maxes (list of int): maximum of labels for columns
    """

    def __init__(self, min_obs=10):
        """Initialize the OneHotEncoder class object.

        Args:
            min_obs (int): minimum number of observation to assign a label.
        """

        self.min_obs = min_obs

    def __repr__(self):
        return ('LabelEncoder(min_obs={})').format(self.min_obs)

    def _get_label_encoder_and_max(self, x):
        """Return a mapping from values and its maximum of a column to integer labels.

        Args:
            x (numpy.array): a categorical column to encode.

        Returns:
            label_encoder (dict, int): mapping from values of features to
                                       integer labels and its maximum.
        """

        # NaN cannot be used as a key for dict. So replace it with a random integer.
        x[pd.isnull(x)] = NAN_INT

        # count each unique value
        label_count = {}
        for label in x:
            try:
                label_count[label] += 1
            except KeyError:
                label_count[label] = 1

        # add unique values appearing more than min_obs to the encoder.
        label_encoder = {}
        label_index = 1
        for label in label_count.keys():
            if label_count[label] >= self.min_obs:
                label_encoder[label] = label_index
                label_index += 1

        return label_encoder, label_index

    def _transform_col(self, x, col):
        """Encode one categorical column into labels.

        Args:
            x (numpy.array): a categorical column to encode
            col (int): column index

        Returns:
            x (numpy.array): a column with labels.
        """

        label_encoder = self.label_encoders[col]

        # replace NaNs with the pre-defined random integer
        x[pd.isnull(x)] = NAN_INT

        labels = np.zeros((x.shape[0], ))
        for label in label_encoder:
            labels[x == label] = label_encoder[label]

        return labels

    def fit(self, X, y=None):
        self.label_encoders = [None] * X.shape[1]
        self.label_maxes = [None] * X.shape[1]

        for col in range(X.shape[1]):
            self.label_encoders[col], self.label_maxes[col] = \
                self._get_label_encoder_and_max(X[:, col])

        return self

    def transform(self, X):
        """Encode categorical columns into sparse matrix with one-hot-encoding.

        Args:
            X (numpy.array): categorical columns to encode

        Returns:
            X (numpy.array): label encoded columns
        """

        for col in range(X.shape[1]):
            X[:, col] = self._transform_col(X[:, col], col)

        return X

    def fit_transform(self, X, y=None):
        """Encode categorical columns into label encoded columns

        Args:
            X (numpy.array): categorical columns to encode

        Returns:
            X (numpy.array): label encoded columns
        """

        self.label_encoders = [None] * X.shape[1]
        self.label_maxes = [None] * X.shape[1]

        for col in range(X.shape[1]):
            self.label_encoders[col], self.label_maxes[col] = \
                self._get_label_encoder_and_max(X[:, col])

            X[:, col] = self._transform_col(X[:, col], col)

        return X


class OneHotEncoder(object):
    """One-Hot-Encoder that groups infrequent values into one dummy variable.

    Attributes:
        min_obs (int): minimum number of observation to create a dummy variable
        label_encoders (list of (dict, int)): label encoders and their maximums
                                              for columns
    """

    def __init__(self, min_obs=10):
        """Initialize the OneHotEncoder class object.

        Args:
            min_obs (int): minimum number of observation to create a dummy variable
            label_encoder (LabelEncoder): LabelEncoder that transofrm
        """

        self.min_obs = min_obs
        self.label_encoder = LabelEncoder(min_obs)

    def __repr__(self):
        return ('OneHotEncoder(min_obs={})').format(self.min_obs)

    def _transform_col(self, x, col, is_training=True):
        """Encode one categorical column into sparse matrix with one-hot-encoding.

        Args:
            x (numpy.array): a categorical column to encode
            col (int): column index
            is_training (boolean): a flag to indicate if it's for training.

        Returns:
            X (scipy.sparse.coo_matrix): sparse matrix encoding a categorical
                                         variable into dummy variables
        """

        label_max = self.label_encoder.label_maxes[col]

        # build row and column index for non-zero values of a sparse matrix
        index = np.array(range(len(labels)))
        i = index[labels > 0]
        j = labels[labels > 0] - 1  # column index starts from 0

        if len(i) > 0:
            return sparse.coo_matrix((np.ones_like(i), (i, j)),
                                     shape=(x.shape[0], label_max))
        else:
            # if there is no non-zero value, return no matrix
            return None

    def fit(self, X, y=None):
<<<<<<< HEAD
        self.label_encoders = [None] * X.shape[1]
        self.include_zeros = [False] * X.shape[1]
        self.n_features = [0] * X.shape[1]

        for col in range(X.shape[1]):
            self.label_encoders[col] = self._get_label_encoder(X[:, col])
=======
        self.label_encoder.fit(X)
>>>>>>> 0277c538

        return self

    def transform(self, X):
        """Encode categorical columns into sparse matrix with one-hot-encoding.

        Args:
            X (numpy.array): categorical columns to encode

        Returns:
            X_new (scipy.sparse.coo_matrix): sparse matrix encoding categorical
                                             variables into dummy variables
        """

        for col in range(X.shape[1]):
            X_col = self._transform_col(X[:, col], col, is_training=False)
            if X_col is not None:
                if col == 0:
                    X_new = X_col
                else:
                    X_new = sparse.hstack((X_new, X_col))

            logging.debug('{} --> {} features'.format(
                col, self.label_encoder.label_maxes[col])
            )

        return X_new

    def fit_transform(self, X, y=None):
        """Encode categorical columns into sparse matrix with one-hot-encoding.

        Args:
            X (numpy.array): categorical columns to encode

        Returns:
            sparse matrix encoding categorical variables into dummy variables
        """

<<<<<<< HEAD
        self.label_encoders = [None] * X.shape[1]
        self.include_zeros = [False] * X.shape[1]
        self.n_features = [0] * X.shape[1]

        for col in range(X.shape[1]):
            self.label_encoders[col] = self._get_label_encoder(X[:, col])

            X_col = self._transform_col(X[:, col], col)
            if X_col is not None:
                if col == 0:
                    X_new = X_col
                else:
                    X_new = sparse.hstack((X_new, X_col))

            logging.debug('{} --> {} features'.format(col, self.label_encoders[col][1]))
=======
        self.label_encoder.fit(X)
>>>>>>> 0277c538

        return self.transform(X)<|MERGE_RESOLUTION|>--- conflicted
+++ resolved
@@ -214,13 +214,12 @@
     def __repr__(self):
         return ('OneHotEncoder(min_obs={})').format(self.min_obs)
 
-    def _transform_col(self, x, col, is_training=True):
+    def _transform_col(self, x, col):
         """Encode one categorical column into sparse matrix with one-hot-encoding.
 
         Args:
             x (numpy.array): a categorical column to encode
             col (int): column index
-            is_training (boolean): a flag to indicate if it's for training.
 
         Returns:
             X (scipy.sparse.coo_matrix): sparse matrix encoding a categorical
@@ -242,16 +241,7 @@
             return None
 
     def fit(self, X, y=None):
-<<<<<<< HEAD
-        self.label_encoders = [None] * X.shape[1]
-        self.include_zeros = [False] * X.shape[1]
-        self.n_features = [0] * X.shape[1]
-
-        for col in range(X.shape[1]):
-            self.label_encoders[col] = self._get_label_encoder(X[:, col])
-=======
         self.label_encoder.fit(X)
->>>>>>> 0277c538
 
         return self
 
@@ -267,37 +257,6 @@
         """
 
         for col in range(X.shape[1]):
-            X_col = self._transform_col(X[:, col], col, is_training=False)
-            if X_col is not None:
-                if col == 0:
-                    X_new = X_col
-                else:
-                    X_new = sparse.hstack((X_new, X_col))
-
-            logging.debug('{} --> {} features'.format(
-                col, self.label_encoder.label_maxes[col])
-            )
-
-        return X_new
-
-    def fit_transform(self, X, y=None):
-        """Encode categorical columns into sparse matrix with one-hot-encoding.
-
-        Args:
-            X (numpy.array): categorical columns to encode
-
-        Returns:
-            sparse matrix encoding categorical variables into dummy variables
-        """
-
-<<<<<<< HEAD
-        self.label_encoders = [None] * X.shape[1]
-        self.include_zeros = [False] * X.shape[1]
-        self.n_features = [0] * X.shape[1]
-
-        for col in range(X.shape[1]):
-            self.label_encoders[col] = self._get_label_encoder(X[:, col])
-
             X_col = self._transform_col(X[:, col], col)
             if X_col is not None:
                 if col == 0:
@@ -305,9 +264,22 @@
                 else:
                     X_new = sparse.hstack((X_new, X_col))
 
-            logging.debug('{} --> {} features'.format(col, self.label_encoders[col][1]))
-=======
+            logging.debug('{} --> {} features'.format(
+                col, self.label_encoder.label_maxes[col])
+            )
+
+        return X_new
+
+    def fit_transform(self, X, y=None):
+        """Encode categorical columns into sparse matrix with one-hot-encoding.
+
+        Args:
+            X (numpy.array): categorical columns to encode
+
+        Returns:
+            sparse matrix encoding categorical variables into dummy variables
+        """
+
         self.label_encoder.fit(X)
->>>>>>> 0277c538
 
         return self.transform(X)