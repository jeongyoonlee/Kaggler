from scipy import sparse
from scipy.stats import norm
from statsmodels.distributions.empirical_distribution import ECDF
import logging
import numpy as np
import pandas as pd


NAN_INT = 7535805


class Normalizer(object):
    """Normalizer that transforms numerical columns into normal distribution.

    Attributes:
        ecdfs (list of empirical CDF): empirical CDFs for columns
    """

    def fit(self, X, y=None):
        self.ecdfs = [None] * X.shape[1]

        for col in range(X.shape[1]):
            self.ecdfs[col] = ECDF(X[:, col])

    def transform(self, X):
        """Normalize numerical columns.
        
        Args:
            X (numpy.array) : numerical columns to normalize

        Returns:
            X (numpy.array): normalized numerical columns
        """

        for col in range(X.shape[1]):
            X[:, col] = self._transform_col(X[:, col], col)
            
        return X

    def fit_transform(self, X, y=None):
        """Normalize numerical columns.
        
        Args:
            X (numpy.array) : numerical columns to normalize

        Returns:
            X (numpy.array): normalized numerical columns
        """

        self.ecdfs = [None] * X.shape[1]

        for col in range(X.shape[1]):
            self.ecdfs[col] = ECDF(X[:, col])
            X[:, col] = self._transform_col(X[:, col], col)

        return X

    def _transform_col(self, x, col):
        """Normalize one numerical column.
        
        Args:
            x (numpy.array): a numerical column to normalize
            col (int): column index

        Returns:
            A normalized feature vector.
        """

        return norm.ppf(self.ecdfs[col](x) * .998 + .001)


class LabelEncoder(object):
    """Label Encoder that groups infrequent values into one label.

    Attributes:
        min_obs (int): minimum number of observation to assign a label.
        label_encoders (list of dict): label encoders for columns
<<<<<<< HEAD
        label_maxes (list of int): maximum of labels for columns
=======
        include_zeros (list of boolean): flags for columns whether to include a
                                         dummy variable for infrequent
                                         variables or not
>>>>>>> d56bb8cb
    """

    def __init__(self, min_obs=10):
        """Initialize the OneHotEncoder class object.

        Args:
            min_obs (int): minimum number of observation to assign a label.
        """

        self.min_obs = min_obs

    def __repr__(self):
<<<<<<< HEAD
        return ('LabelEncoder(min_obs={})').format(self.min_obs)

    def _get_label_encoder_and_max(self, x):
        """Return a mapping from values and its maximum of a column to integer labels.
=======
        return ('OneHotEncoder(min_obs={}, nan_as_var={})').format(
            self.min_obs, self.nan_as_var
        )

    def _get_label_encoder(self, x):
        """Return a mapping from values of a column to integer labels.
>>>>>>> d56bb8cb

        Args:
            x (numpy.array): a categorical column to encode.

        Returns:
            label_encoder (dict, int): mapping from values of features to
                                       integer labels and its maximum.
        """

        # NaN cannot be used as a key for dict. So replace it with a random integer.
        x[pd.isnull(x)] = NAN_INT

        # count each unique value
        label_count = {}
        for label in x:
            try:
                label_count[label] += 1
            except KeyError:
                label_count[label] = 1

        # add unique values appearing more than min_obs to the encoder.
        label_encoder = {}
        label_index = 1
        for label in label_count.keys():
            if label_count[label] >= self.min_obs:
                label_encoder[label] = label_index
                label_index += 1

        return label_encoder, label_index

    def _transform_col(self, x, col):
        """Encode one categorical column into labels.

        Args:
            x (numpy.array): a categorical column to encode
            col (int): column index

        Returns:
            x (numpy.array): a column with labels.
        """

        label_encoder = self.label_encoders[col]

        # replace NaNs with the pre-defined random integer
        x[pd.isnull(x)] = NAN_INT

        labels = np.zeros((x.shape[0], ))
        for label in label_encoder:
            labels[x == label] = label_encoder[label]

        return labels

    def fit(self, X, y=None):
        self.label_encoders = [None] * X.shape[1]
        self.label_maxes = [None] * X.shape[1]

        for col in range(X.shape[1]):
            self.label_encoders[col], self.label_maxes[col] = \
                self._get_label_encoder_and_max(X[:, col])

        return self

    def transform(self, X):
        """Encode categorical columns into sparse matrix with one-hot-encoding.

        Args:
            X (numpy.array): categorical columns to encode

        Returns:
            X (numpy.array): label encoded columns
        """

        for col in range(X.shape[1]):
            X[:, col] = self._transform_col(X[:, col], col)

        return X

    def fit_transform(self, X, y=None):
        """Encode categorical columns into label encoded columns

        Args:
            X (numpy.array): categorical columns to encode

        Returns:
            X (numpy.array): label encoded columns
        """

        self.label_encoders = [None] * X.shape[1]
        self.label_maxes = [None] * X.shape[1]

        for col in range(X.shape[1]):
            self.label_encoders[col], self.label_maxes[col] = \
                self._get_label_encoder_and_max(X[:, col])

            X[:, col] = self._transform_col(X[:, col], col)

        return X


class OneHotEncoder(object):
    """One-Hot-Encoder that groups infrequent values into one dummy variable.

    Attributes:
        min_obs (int): minimum number of observation to create a dummy variable
        label_encoders (list of (dict, int)): label encoders and their maximums
                                              for columns
    """

    def __init__(self, min_obs=10):
        """Initialize the OneHotEncoder class object.

        Args:
            min_obs (int): minimum number of observation to create a dummy variable
            label_encoder (LabelEncoder): LabelEncoder that transofrm
        """

        self.min_obs = min_obs
        self.label_encoder = LabelEncoder(min_obs)

    def __repr__(self):
        return ('OneHotEncoder(min_obs={})').format(self.min_obs)

    def _transform_col(self, x, col, is_training=True):
        """Encode one categorical column into sparse matrix with one-hot-encoding.

        Args:
            x (numpy.array): a categorical column to encode
            col (int): column index
            is_training (boolean): a flag to indicate if it's for training.

        Returns:
            X (scipy.sparse.coo_matrix): sparse matrix encoding a categorical
                                         variable into dummy variables
        """

        label_max = self.label_encoder.label_maxes[col]

        # build row and column index for non-zero values of a sparse matrix
        index = np.array(range(len(labels)))
<<<<<<< HEAD
        i = index[labels > 0]
        j = labels[labels > 0] - 1  # column index starts from 0
=======
        if is_training:
            include_zero = len(labels[labels == 0]) >= self.min_obs
            self.include_zeros[col] = include_zero
        else:
            include_zero = self.include_zeros[col]

        if include_zero:
            i = index[labels >= 0]
            j = labels[labels >= 0]
        else:
            i = index[labels > 0]
            j = labels[labels > 0] - 1
>>>>>>> d56bb8cb

        if len(i) > 0:
            return sparse.coo_matrix((np.ones_like(i), (i, j)),
                                     shape=(x.shape[0], label_max))
        else:
            # if there is no non-zero value, return no matrix
            return None

    def fit(self, X, y=None):
<<<<<<< HEAD
        self.label_encoder.fit(X)
=======
        self.label_encoders = [None] * X.shape[1]
        self.include_zeros = [False] * X.shape[1]

        for col in range(X.shape[1]):
            self.label_encoders[col] = self._get_label_encoder(X[:, col])
>>>>>>> d56bb8cb

        return self

    def transform(self, X):
        """Encode categorical columns into sparse matrix with one-hot-encoding.

        Args:
            X (numpy.array): categorical columns to encode

        Returns:
            X_new (scipy.sparse.coo_matrix): sparse matrix encoding categorical
                                             variables into dummy variables
        """

        for col in range(X.shape[1]):
            X_col = self._transform_col(X[:, col], col, is_training=False)
            if X_col is not None:
                if col == 0:
                    X_new = X_col
                else:
                    X_new = sparse.hstack((X_new, X_col))

            logging.debug('{} --> {} features'.format(
                col, self.label_encoder.label_maxes[col])
            )

        return X_new

    def fit_transform(self, X, y=None):
        """Encode categorical columns into sparse matrix with one-hot-encoding.

        Args:
            X (numpy.array): categorical columns to encode

        Returns:
            sparse matrix encoding categorical variables into dummy variables
        """

<<<<<<< HEAD
        self.label_encoder.fit(X)
=======
        self.label_encoders = [None] * X.shape[1]
        self.include_zeros = [False] * X.shape[1]

        n_feature = 0
        for col in range(X.shape[1]):
            self.label_encoders[col] = self._get_label_encoder(X[:, col])

            X_col = self._transform_col(X[:, col], col, is_training=True)
            if X_col is not None:
                if col == 0:
                    X_new = X_col
                else:
                    X_new = sparse.hstack((X_new, X_col))

            logging.debug('{} --> {} features'.format(col, X_new.shape[1] - n_feature))
            n_feature = X_new.shape[1]
>>>>>>> d56bb8cb

        return self.transform(X)<|MERGE_RESOLUTION|>--- conflicted
+++ resolved
@@ -75,13 +75,7 @@
     Attributes:
         min_obs (int): minimum number of observation to assign a label.
         label_encoders (list of dict): label encoders for columns
-<<<<<<< HEAD
         label_maxes (list of int): maximum of labels for columns
-=======
-        include_zeros (list of boolean): flags for columns whether to include a
-                                         dummy variable for infrequent
-                                         variables or not
->>>>>>> d56bb8cb
     """
 
     def __init__(self, min_obs=10):
@@ -94,19 +88,10 @@
         self.min_obs = min_obs
 
     def __repr__(self):
-<<<<<<< HEAD
         return ('LabelEncoder(min_obs={})').format(self.min_obs)
 
     def _get_label_encoder_and_max(self, x):
         """Return a mapping from values and its maximum of a column to integer labels.
-=======
-        return ('OneHotEncoder(min_obs={}, nan_as_var={})').format(
-            self.min_obs, self.nan_as_var
-        )
-
-    def _get_label_encoder(self, x):
-        """Return a mapping from values of a column to integer labels.
->>>>>>> d56bb8cb
 
         Args:
             x (numpy.array): a categorical column to encode.
@@ -246,23 +231,8 @@
 
         # build row and column index for non-zero values of a sparse matrix
         index = np.array(range(len(labels)))
-<<<<<<< HEAD
         i = index[labels > 0]
         j = labels[labels > 0] - 1  # column index starts from 0
-=======
-        if is_training:
-            include_zero = len(labels[labels == 0]) >= self.min_obs
-            self.include_zeros[col] = include_zero
-        else:
-            include_zero = self.include_zeros[col]
-
-        if include_zero:
-            i = index[labels >= 0]
-            j = labels[labels >= 0]
-        else:
-            i = index[labels > 0]
-            j = labels[labels > 0] - 1
->>>>>>> d56bb8cb
 
         if len(i) > 0:
             return sparse.coo_matrix((np.ones_like(i), (i, j)),
@@ -272,15 +242,7 @@
             return None
 
     def fit(self, X, y=None):
-<<<<<<< HEAD
         self.label_encoder.fit(X)
-=======
-        self.label_encoders = [None] * X.shape[1]
-        self.include_zeros = [False] * X.shape[1]
-
-        for col in range(X.shape[1]):
-            self.label_encoders[col] = self._get_label_encoder(X[:, col])
->>>>>>> d56bb8cb
 
         return self
 
@@ -319,25 +281,6 @@
             sparse matrix encoding categorical variables into dummy variables
         """
 
-<<<<<<< HEAD
         self.label_encoder.fit(X)
-=======
-        self.label_encoders = [None] * X.shape[1]
-        self.include_zeros = [False] * X.shape[1]
-
-        n_feature = 0
-        for col in range(X.shape[1]):
-            self.label_encoders[col] = self._get_label_encoder(X[:, col])
-
-            X_col = self._transform_col(X[:, col], col, is_training=True)
-            if X_col is not None:
-                if col == 0:
-                    X_new = X_col
-                else:
-                    X_new = sparse.hstack((X_new, X_col))
-
-            logging.debug('{} --> {} features'.format(col, X_new.shape[1] - n_feature))
-            n_feature = X_new.shape[1]
->>>>>>> d56bb8cb
 
         return self.transform(X)