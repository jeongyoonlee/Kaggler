--- conflicted
+++ resolved
@@ -94,12 +94,8 @@
 class DAELayer(Layer):
     """A DAE layer with one pair of the encoder and decoder."""
 
-<<<<<<< HEAD
-    def __init__(self, encoding_dim=128, noise_std=.0, swap_prob=.2, mask_prob=.0, seed=42, **kwargs):
-=======
-    def __init__(self, encoding_dim=128, n_encoder=1, noise_std=.0, swap_prob=.2, mask_prob=.0, random_state=42,
+    def __init__(self, encoding_dim=128, n_encoder=1, noise_std=.0, swap_prob=.2, mask_prob=.0, seed=42,
                  **kwargs):
->>>>>>> 768f865d
         """Initialize a DAE (Denoising AutoEncoder) layer.
 
         Args:
@@ -190,12 +186,8 @@
             min_obs (int): categories observed less than it will be grouped together before training embeddings
             n_epoch (int): the number of epochs to train a neural network with embedding layer
             batch_size (int): the size of mini-batches in model training
-<<<<<<< HEAD
             random_state (int or np.RandomState): random seed.
-=======
-            random_state (int): random seed.
             label_encoding (bool): to label-encode categorical columns (True) or not (False)
->>>>>>> 768f865d
         """
         assert cat_cols or num_cols
         self.cat_cols = cat_cols
@@ -228,7 +220,6 @@
         self.n_epoch = n_epoch
         self.batch_size = batch_size
 
-<<<<<<< HEAD
         # Following Scikit-Learn's coding guidelines (https://scikit-learn.org/stable/developers/develop.html):
         # 1. Every keyword argument accepted by __init__ should correspond to an attribute on the instance.
         # 2. The routine should accept a keyword random_state and use this to construct a np.random.RandomState
@@ -238,13 +229,9 @@
 
         # Get an integer seed from np.random.RandomState to use it for tensorflow
         self.seed = self.random_state_.get_state()[1][0]
-        self.lbe = LabelEncoder(min_obs=min_obs)
-=======
-        self.seed = random_state
         self.label_encoding = label_encoding
-        if label_encoding:
+        if self.label_encoding:
             self.lbe = LabelEncoder(min_obs=min_obs)
->>>>>>> 768f865d
 
     def build_model(self, X, y=None):
         inputs = []
@@ -275,15 +262,9 @@
 
         dae_layers = []
         for i in range(self.n_layer):
-<<<<<<< HEAD
-            dae_layers.append(DAELayer(encoding_dim=self.encoding_dim, noise_std=self.noise_std,
-                                       swap_prob=self.swap_prob, mask_prob=self.mask_prob,
-                                       seed=self.seed, name=f'dae_layer_{i}'))
-=======
             dae_layers.append(DAELayer(encoding_dim=self.encoding_dim, n_encoder=self.n_encoder,
                                        noise_std=self.noise_std, swap_prob=self.swap_prob, mask_prob=self.mask_prob,
-                                       random_state=self.seed, name=f'dae_layer_{i}'))
->>>>>>> 768f865d
+                                       seed=self.seed, name=f'dae_layer_{i}'))
 
             encoded, decoded = dae_layers[i](merged_inputs)
             _, merged_inputs = dae_layers[i](merged_inputs, training=False)
@@ -353,11 +334,7 @@
             Encoding matrix for features
         """
         X = X.copy()
-<<<<<<< HEAD
-        if self.cat_cols:
-=======
         if self.cat_cols and self.label_encoding:
->>>>>>> 768f865d
             X[self.cat_cols] = self.lbe.transform(X[self.cat_cols])
 
         features = [X[col].values for col in self.cat_cols]
@@ -413,15 +390,9 @@
 
         dae_layers = []
         for i in range(self.n_layer):
-<<<<<<< HEAD
-            dae_layers.append(DAELayer(encoding_dim=self.encoding_dim, noise_std=self.noise_std,
-                                       swap_prob=self.swap_prob, mask_prob=self.mask_prob,
-                                       seed=self.seed, name=f'dae_layer_{i}'))
-=======
             dae_layers.append(DAELayer(encoding_dim=self.encoding_dim, n_encoder=self.n_encoder,
                                        noise_std=self.noise_std, swap_prob=self.swap_prob, mask_prob=self.mask_prob,
-                                       random_state=self.seed, name=f'dae_layer_{i}'))
->>>>>>> 768f865d
+                                       seed=self.seed, name=f'dae_layer_{i}'))
 
             encoded, decoded = dae_layers[i](merged_inputs)
             _, merged_inputs = dae_layers[i](merged_inputs, training=False)
@@ -445,14 +416,8 @@
             self.output_loss = 'mean_squared_error'
 
         # supervised head
-<<<<<<< HEAD
-        supervised_inputs = Input((self.encoding_dim,), name='supervised_inputs')
-        x = Dense(1024, 'relu')(supervised_inputs)
+        x = Dense(1024, 'relu')(encoded)
         x = Dropout(.3)(x)
-=======
-        x = Dense(1024, 'relu')(encoded)
-        x = Dropout(.3, seed=self.seed)(x)
->>>>>>> 768f865d
         supervised_outputs = Dense(self.n_class, activation=self.output_activation)(x)
 
         self.dae = Model(inputs=inputs, outputs=supervised_outputs, name='supervised_model')
